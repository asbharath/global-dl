import os
import tensorflow as tf
from .optimizers import get_lr_scheduler


def create_dir(path: str):
  """this function exists to be called by the argument parser,
  to automatically create new directories
  """
  try:
    os.makedirs(path, exist_ok=True)
  except FileExistsError as e:
    # this error shouldn't happen because of exist_ok=True, but we never know
    return False
  except FileNotFoundError as e:
    return False
  return True


def create_dir_or_empty(path: str):
  """this function exists to be called by the argument parser,
  to automatically create new directories if path is not empty
  """
  if path == "":
    return True
  return create_dir(path)


# list of [type, name, default, help, condition] or ['namespace', name, List]
# if condition is specified and false, then raise an exception
# type can be :
#  - one of the following python types : int, str, bool, float
#  - 'list[{type}]' with type in [int, str, bool, float] (for instance 'list(str)')
#  - 'namespace' to define namespace
arguments = [
<<<<<<< HEAD
    ['list[str]', "yaml_config", [], "config file overwritten by these argparser parameters"],
    [str, "checkpoint_dir", '', 'Checkpoints directory', create_dir],
    [str, 'title', '', 'title of the experiment'],
    [str, 'description', '', 'description of the experiment'],
    [str, "log_dir", '', 'Log directory', create_dir],
    [int, "num_epochs", 60, 'The number of epochs to run', lambda x: x > 0],
    [int, 'early_stopping', 1000000, 'stop  the training if validation loss doesn\'t decrease for n value'],
=======
    ['list[str]', 'yaml_config', [], 'config file overriden by these argparser parameters'],
    [str, 'checkpoint_dir', '', 'checkpoints directory', create_dir],
    [int, 'max_checkpoints', 5, 'maximum number of checkpoints to keep (from the last epoch)'],
    [int, 'checkpoint_freq', 1, 'frequency of saving the checkpoints; e.g. checkpoint_freq=5 saves checkpoints every 5 epochs'],
    [str, 'title', '', 'title of the experiment'],
    [str, 'description', '', 'description of the experiment'],
    [str, 'log_dir', '', 'Log directory', create_dir],
    [int, 'num_classes', 0, 'number of classes', lambda x: x > 0],  # TODO this number should be computed from dataset
    [int, 'num_epochs', 60, 'The number of epochs to run', lambda x: x > 0],
    ['namespace', 'configuration', [
        [bool, 'mirrored', False, 'use mirrored strategy'],
        [bool, 'with_mixed_precision', False, 'train with mixed precision'],
        [bool, 'profiler', False, 'profile tensorflow training using tensorboard. Need tf >=2.2'], # TODO move to debug namespace
    ]],
    ['list[int]', 'input_size', [224, 224, 3], 'processed shape of each image'],
    [int, 'early_stopping', 20, 'stop  the training if validation loss doesn\'t decrease for n value'],
>>>>>>> 0bb24ec5
    ['namespace', 'debug', [
        [bool, 'write_graph', False, ''],
        [bool, 'write_histogram', False, ''],
        [bool, 'log_gradients', False, 'whether to visualize the histogram, distribution and norm of gradients'],
        [bool, 'profiler', False, 'if true then profile tensorflow training using tensorboard. Need tf >=2.2'],  
    ]]
]


def create_env_directories(experiment_name: str, checkpoint_dir: str, log_dir: str, export_dir=''):
  """ Create the checkpoint, log and export directories by joining the experiment_name to the provided directories.

  Returns: The updated directories. export_dir is None if the user don't want to export the result of the training
  """
  checkpoint_dir = os.path.join(checkpoint_dir, experiment_name)
  log_dir = os.path.join(log_dir, experiment_name)
  export_dir = os.path.join(export_dir, experiment_name) if export_dir else None
  return checkpoint_dir, log_dir, export_dir


class GradientCallback(tf.keras.callbacks.Callback):
  """ Custom callback for gradient visualization in tensorboard
  """
  def __init__(self, batch, log_dir, log_freq=0):
    """ 
    Args:
      log_dir (str): the path of the directory where to save the log files to be parsed by TensorBoard.
      batch (tuple): batch of image and label pair, gradient will be calculated on this
      log_freq (int): frequency (in epochs) at which to visualize the gradients. If set to 0, gradients won't be vizualized
    """
    self.log_freq = log_freq
    self.batch = batch
    self.grad_writer = tf.summary.create_file_writer(os.path.join(log_dir, 'grads'))

  def _log_gradients(self, epoch):
    """Logs the gradients of the Model."""
    x, y = self.batch
    x = tf.convert_to_tensor(x)
    y = tf.convert_to_tensor(y)
    trainable_vars = self.model.trainable_variables
    with tf.GradientTape() as tape:
      y_pred = self.model(x, training=False)
      loss = self.model.compiled_loss(y, y_pred, regularization_losses=self.model.losses)
    gradients = tape.gradient(loss, trainable_vars)
    with self.grad_writer.as_default():
      for weights, grads in zip(trainable_vars, gradients):
        # keeping only the grads for kernels and biases
        if 'kernel' in weights.name or 'bias' in weights.name:
          grad_name = weights.name.replace(':', '_')
          if 'kernel' in weights.name:
            grad_name = 'kernel_grad/' + grad_name
          if 'bias' in weights.name:
            grad_name = 'bias_grad/' + grad_name
          g_norm = tf.norm(grads, ord='euclidean')
          tf.summary.histogram(grad_name+'_hist', grads, epoch)
          tf.summary.scalar(grad_name+'_norm', g_norm, epoch)

  def on_epoch_end(self, epoch, logs=None):
    if self.log_freq and epoch % self.log_freq == 0:
      self._log_gradients(epoch)


def get_callbacks(config, log_dir):
  # define callbacks
  histogram_freq = 1 if config['debug']['write_histogram'] else 0
  write_graph = config['debug']['write_graph']
  profile_batch = '10, 12' if config['debug']['profiler'] else 0
  tensorboard_cb = tf.keras.callbacks.TensorBoard(log_dir=log_dir, histogram_freq=histogram_freq, write_graph=write_graph, write_images=False, profile_batch=profile_batch)
  callbacks = [tensorboard_cb, tf.keras.callbacks.EarlyStopping('val_loss', patience=config['early_stopping'])]
  if config['optimizer']['lr_decay_strategy']['activate']:
    callbacks.append(
        get_lr_scheduler(config['optimizer']['lr'], config['num_epochs'], config['optimizer']['lr_decay_strategy']['lr_params'])
    )
  return callbacks


def init_custom_checkpoint_callbacks(trackable_objects, ckpt_dir, max_ckpt, save_frequency):
  checkpoint = tf.train.Checkpoint(**trackable_objects)
  manager = tf.train.CheckpointManager(checkpoint, directory=ckpt_dir, max_to_keep=max_ckpt)
  latest = manager.restore_or_initialize()
  latest_epoch = 0
  if latest is not None:
    print(f'restore {manager.latest_checkpoint}')
    latest_epoch = int(manager.latest_checkpoint.split('-')[-1])
  return tf.keras.callbacks.LambdaCallback(on_epoch_end=lambda epoch, logs: manager.save(checkpoint_number=epoch) if (epoch % save_frequency) == 0 else None), latest_epoch<|MERGE_RESOLUTION|>--- conflicted
+++ resolved
@@ -33,15 +33,6 @@
 #  - 'list[{type}]' with type in [int, str, bool, float] (for instance 'list(str)')
 #  - 'namespace' to define namespace
 arguments = [
-<<<<<<< HEAD
-    ['list[str]', "yaml_config", [], "config file overwritten by these argparser parameters"],
-    [str, "checkpoint_dir", '', 'Checkpoints directory', create_dir],
-    [str, 'title', '', 'title of the experiment'],
-    [str, 'description', '', 'description of the experiment'],
-    [str, "log_dir", '', 'Log directory', create_dir],
-    [int, "num_epochs", 60, 'The number of epochs to run', lambda x: x > 0],
-    [int, 'early_stopping', 1000000, 'stop  the training if validation loss doesn\'t decrease for n value'],
-=======
     ['list[str]', 'yaml_config', [], 'config file overriden by these argparser parameters'],
     [str, 'checkpoint_dir', '', 'checkpoints directory', create_dir],
     [int, 'max_checkpoints', 5, 'maximum number of checkpoints to keep (from the last epoch)'],
@@ -49,16 +40,8 @@
     [str, 'title', '', 'title of the experiment'],
     [str, 'description', '', 'description of the experiment'],
     [str, 'log_dir', '', 'Log directory', create_dir],
-    [int, 'num_classes', 0, 'number of classes', lambda x: x > 0],  # TODO this number should be computed from dataset
     [int, 'num_epochs', 60, 'The number of epochs to run', lambda x: x > 0],
-    ['namespace', 'configuration', [
-        [bool, 'mirrored', False, 'use mirrored strategy'],
-        [bool, 'with_mixed_precision', False, 'train with mixed precision'],
-        [bool, 'profiler', False, 'profile tensorflow training using tensorboard. Need tf >=2.2'], # TODO move to debug namespace
-    ]],
-    ['list[int]', 'input_size', [224, 224, 3], 'processed shape of each image'],
-    [int, 'early_stopping', 20, 'stop  the training if validation loss doesn\'t decrease for n value'],
->>>>>>> 0bb24ec5
+    [int, 'early_stopping', 1000000, 'stop  the training if validation loss doesn\'t decrease for n value'],
     ['namespace', 'debug', [
         [bool, 'write_graph', False, ''],
         [bool, 'write_histogram', False, ''],
